NLP sentiment analysis using deep neural network and LSTM
<<<<<<< HEAD
new line added to readme in branch new2
=======
 new line added to readme in branch new2
 a sunny day in new2
>>>>>>> 1257f642
<|MERGE_RESOLUTION|>--- conflicted
+++ resolved
@@ -1,7 +1,3 @@
 NLP sentiment analysis using deep neural network and LSTM
-<<<<<<< HEAD
 new line added to readme in branch new2
-=======
- new line added to readme in branch new2
- a sunny day in new2
->>>>>>> 1257f642
+a sunny day in new2
